--- conflicted
+++ resolved
@@ -21,12 +21,8 @@
 } from 'shared/copy/notifications'
 import {ErrorHandling} from 'src/shared/decorators/errors'
 
-<<<<<<< HEAD
+@ErrorHandling
 export class HostsPage extends Component {
-=======
-@ErrorHandling
-class HostsPage extends Component {
->>>>>>> bab4d8fc
   constructor(props) {
     super(props)
 
