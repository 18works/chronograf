import React, {PropTypes, Component} from 'react'
import {connect} from 'react-redux'
import {bindActionCreators} from 'redux'

import classnames from 'classnames'

import FancyScrollbar from 'shared/components/FancyScrollbar'

import {meChangeOrganizationAsync} from 'shared/actions/auth'

import {SUPERADMIN_ROLE} from 'src/auth/Authorized'

class UserNavBlock extends Component {
  handleChangeCurrentOrganization = organizationID => () => {
    const {links, meChangeOrganization} = this.props
    meChangeOrganization(links.me, {organization: organizationID})
  }

  render() {
    const {
      logoutLink,
      links: {external: {custom: customLinks}},
      me,
      me: {currentOrganization, organizations, roles},
      me: {role},
    } = this.props

    const isSuperAdmin = role === SUPERADMIN_ROLE

    const isSmallViewport = window.visualViewport.height < 850

    return (
      <div className="sidebar--item">
        <div className="sidebar--square">
          <div className="sidebar--icon icon user" />
          {isSuperAdmin
            ? <span className="sidebar--icon sidebar--icon__superadmin icon crown2" />
            : null}
        </div>
<<<<<<< HEAD
        <div className="sidebar-menu">
          <div className="sidebar-menu--heading">
            {currentOrganization.name} ({currentRole})
          </div>
          <div className="sidebar-menu--section">
            {me.name}
          </div>
          <Authorized requiredRole={SUPERADMIN_ROLE}>
            <Link
              className="sidebar-menu--item"
              to={`${sourcePrefix}/organizations`}
            >
              Manage Organizations
            </Link>
          </Authorized>
          <Authorized requiredRole={SUPERADMIN_ROLE}>
            <Link
              className="sidebar-menu--item"
              to={`${sourcePrefix}/providers`}
            >
              Manage Providers
            </Link>
          </Authorized>
          <Authorized requiredRole={ADMIN_ROLE}>
            <Link className="sidebar-menu--item" to={`${sourcePrefix}/users`}>
              Manage Users
            </Link>
          </Authorized>
          <a className="sidebar-menu--item" href={logoutLink}>
            Logout
          </a>
          <div className="sidebar-menu--section">Switch Organizations</div>
          {roles.map((r, i) => {
            const isLinkCurrentOrg = currentOrganization.id === r.organization
            return (
              <span
                key={i}
                className={classnames({
                  'sidebar-menu--item': true,
                  active: isLinkCurrentOrg,
=======
        {isSmallViewport
          ? <div className="sidebar-menu sidebar-menu--inverse">
              {customLinks
                ? <div className="sidebar-menu--section">Custom Links</div>
                : null}
              {customLinks
                ? customLinks.map((link, i) =>
                    <a
                      key={i}
                      className="sidebar-menu--item"
                      href={link.url}
                      target="_blank"
                    >
                      {link.name}
                    </a>
                  )
                : null}
              <div className="sidebar-menu--section">Switch Organizations</div>
              <FancyScrollbar
                className="sidebar-menu--scrollbar"
                autoHeight={true}
                maxHeight={isSmallViewport ? 105 : 300}
                autoHide={false}
              >
                {roles.map((r, i) => {
                  const isLinkCurrentOrg =
                    currentOrganization.id === r.organization
                  return (
                    <span
                      key={i}
                      className={classnames({
                        'sidebar-menu--item': true,
                        active: isLinkCurrentOrg,
                      })}
                      onClick={this.handleChangeCurrentOrganization(
                        r.organization
                      )}
                    >
                      {
                        organizations.find(o => o.id === r.organization).name
                      }{' '}
                      <strong>({r.name})</strong>
                    </span>
                  )
>>>>>>> 483f0cc4
                })}
              </FancyScrollbar>
              <div className="sidebar-menu--section">Account</div>
              <a className="sidebar-menu--item" href={logoutLink}>
                Logout
              </a>
              {isSuperAdmin
                ? <div className="sidebar-menu--superadmin">
                    <div>
                      <span className="icon crown2" /> You are a SuperAdmin
                    </div>
                  </div>
                : null}
              <div className="sidebar-menu--heading sidebar--no-hover">
                {me.name}
              </div>
              <div className="sidebar-menu--triangle" />
            </div>
          : <div className="sidebar-menu">
              <div className="sidebar-menu--heading sidebar--no-hover">
                {me.name}
              </div>
              <div className="sidebar-menu--section">Account</div>
              {isSuperAdmin
                ? <div className="sidebar-menu--superadmin">
                    <div>
                      <span className="icon crown2" /> You are a SuperAdmin
                    </div>
                  </div>
                : null}
              <a className="sidebar-menu--item" href={logoutLink}>
                Logout
              </a>
              <div className="sidebar-menu--section">Switch Organizations</div>
              <FancyScrollbar
                className="sidebar-menu--scrollbar"
                autoHeight={true}
                maxHeight={isSmallViewport ? 100 : 300}
                autoHide={false}
              >
                {roles.map((r, i) => {
                  const isLinkCurrentOrg =
                    currentOrganization.id === r.organization
                  return (
                    <span
                      key={i}
                      className={classnames({
                        'sidebar-menu--item': true,
                        active: isLinkCurrentOrg,
                      })}
                      onClick={this.handleChangeCurrentOrganization(
                        r.organization
                      )}
                    >
                      {
                        organizations.find(o => o.id === r.organization).name
                      }{' '}
                      <strong>({r.name})</strong>
                    </span>
                  )
                })}
              </FancyScrollbar>
              {customLinks
                ? <div className="sidebar-menu--section">Custom Links</div>
                : null}
              {customLinks
                ? customLinks.map((link, i) =>
                    <a
                      key={i}
                      className="sidebar-menu--item"
                      href={link.url}
                      target="_blank"
                    >
                      {link.name}
                    </a>
                  )
                : null}
              <div className="sidebar-menu--triangle" />
            </div>}
      </div>
    )
  }
}

const {arrayOf, func, shape, string} = PropTypes

UserNavBlock.propTypes = {
  links: shape({
    me: string,
    external: shape({
      custom: arrayOf(
        shape({
          name: string.isRequired,
          url: string.isRequired,
        })
      ),
    }),
  }),
  logoutLink: string.isRequired,
  me: shape({
    currentOrganization: shape({
      id: string.isRequired,
      name: string.isRequired,
    }),
    name: string,
    organizations: arrayOf(
      shape({
        id: string.isRequired,
        name: string.isRequired,
      })
    ),
    roles: arrayOf(
      shape({
        id: string,
        name: string,
      })
    ),
    role: string,
  }).isRequired,
  meChangeOrganization: func.isRequired,
}

const mapDispatchToProps = dispatch => ({
  meChangeOrganization: bindActionCreators(meChangeOrganizationAsync, dispatch),
})

export default connect(null, mapDispatchToProps)(UserNavBlock)<|MERGE_RESOLUTION|>--- conflicted
+++ resolved
@@ -37,48 +37,6 @@
             ? <span className="sidebar--icon sidebar--icon__superadmin icon crown2" />
             : null}
         </div>
-<<<<<<< HEAD
-        <div className="sidebar-menu">
-          <div className="sidebar-menu--heading">
-            {currentOrganization.name} ({currentRole})
-          </div>
-          <div className="sidebar-menu--section">
-            {me.name}
-          </div>
-          <Authorized requiredRole={SUPERADMIN_ROLE}>
-            <Link
-              className="sidebar-menu--item"
-              to={`${sourcePrefix}/organizations`}
-            >
-              Manage Organizations
-            </Link>
-          </Authorized>
-          <Authorized requiredRole={SUPERADMIN_ROLE}>
-            <Link
-              className="sidebar-menu--item"
-              to={`${sourcePrefix}/providers`}
-            >
-              Manage Providers
-            </Link>
-          </Authorized>
-          <Authorized requiredRole={ADMIN_ROLE}>
-            <Link className="sidebar-menu--item" to={`${sourcePrefix}/users`}>
-              Manage Users
-            </Link>
-          </Authorized>
-          <a className="sidebar-menu--item" href={logoutLink}>
-            Logout
-          </a>
-          <div className="sidebar-menu--section">Switch Organizations</div>
-          {roles.map((r, i) => {
-            const isLinkCurrentOrg = currentOrganization.id === r.organization
-            return (
-              <span
-                key={i}
-                className={classnames({
-                  'sidebar-menu--item': true,
-                  active: isLinkCurrentOrg,
-=======
         {isSmallViewport
           ? <div className="sidebar-menu sidebar-menu--inverse">
               {customLinks
@@ -123,7 +81,6 @@
                       <strong>({r.name})</strong>
                     </span>
                   )
->>>>>>> 483f0cc4
                 })}
               </FancyScrollbar>
               <div className="sidebar-menu--section">Account</div>
