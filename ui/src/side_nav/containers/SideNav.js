import React, {PropTypes} from 'react'
import {withRouter, Link} from 'react-router'
import {connect} from 'react-redux'

import Authorized, {ADMIN_ROLE} from 'src/auth/Authorized'

import UserNavBlock from 'src/side_nav/components/UserNavBlock'
import {
  NavBar,
  NavBlock,
  NavHeader,
  NavListItem,
} from 'src/side_nav/components/NavItems'

import {DEFAULT_HOME_PAGE} from 'shared/constants'

const {arrayOf, bool, shape, string} = PropTypes

const SideNav = React.createClass({
  propTypes: {
    params: shape({
      sourceID: string.isRequired,
    }).isRequired,
    location: shape({
      pathname: string.isRequired,
    }).isRequired,
    isHidden: bool.isRequired,
    isUsingAuth: bool,
    logoutLink: string,
    customLinks: arrayOf(
      shape({
        name: string.isRequired,
        url: string.isRequired,
      })
    ),
  },

  render() {
    const {
      params: {sourceID},
      location: {pathname: location},
      isHidden,
      isUsingAuth,
      logoutLink,
      customLinks,
    } = this.props

    const sourcePrefix = `/sources/${sourceID}`
    const dataExplorerLink = `${sourcePrefix}/chronograf/data-explorer`

    const isDefaultPage = location.split('/').includes(DEFAULT_HOME_PAGE)

    return isHidden
      ? null
      : <NavBar location={location}>
          <div
            className={isDefaultPage ? 'sidebar--item active' : 'sidebar--item'}
          >
            <Link
              to={`${sourcePrefix}/${DEFAULT_HOME_PAGE}`}
              className="sidebar--square sidebar--logo"
            >
              <span className="sidebar--icon icon cubo-uniform" />
            </Link>
          </div>
          <NavBlock
            icon="cubo-node"
            link={`${sourcePrefix}/hosts`}
            location={location}
          >
            <NavHeader link={`${sourcePrefix}/hosts`} title="Host List" />
          </NavBlock>
          <NavBlock
            icon="graphline"
            link={dataExplorerLink}
            location={location}
          >
            <NavHeader link={dataExplorerLink} title="Data Explorer" />
          </NavBlock>
          <NavBlock
            icon="dash-h"
            link={`${sourcePrefix}/dashboards`}
            location={location}
          >
            <NavHeader
              link={`${sourcePrefix}/dashboards`}
              title={'Dashboards'}
            />
          </NavBlock>
          <NavBlock
            matcher="alerts"
            icon="alert-triangle"
            link={`${sourcePrefix}/alerts`}
            location={location}
          >
            <NavHeader link={`${sourcePrefix}/alerts`} title="Alerting" />
            <NavListItem link={`${sourcePrefix}/alerts`}>History</NavListItem>
            <NavListItem link={`${sourcePrefix}/alert-rules`}>
              Create
            </NavListItem>
          </NavBlock>
          <Authorized requiredRole={ADMIN_ROLE}>
            <NavBlock
              icon="crown2"
              link={`${sourcePrefix}/admin`}
              location={location}
            >
              <NavHeader link={`${sourcePrefix}/admin`} title="Admin" />
            </NavBlock>
          </Authorized>
          <NavBlock
            icon="cog-thick"
            link={`${sourcePrefix}/manage-sources`}
            location={location}
          >
            <NavHeader
              link={`${sourcePrefix}/manage-sources`}
              title="Configuration"
            />
          </NavBlock>
          {isUsingAuth
<<<<<<< HEAD
            ? <NavBlock icon="user" location={location}>
                {customLinks
                  ? this.renderUserMenuBlockWithCustomLinks(
                      customLinks,
                      logoutLink
                    )
                  : <NavHeader
                      useAnchor={true}
                      link={logoutLink}
                      title="Logout"
                    />}
              </NavBlock>
=======
            ? <UserNavBlock logoutLink={logoutLink} customLinks={customLinks} />
>>>>>>> 9d68ecf6
            : null}
        </NavBar>
  },
})

const mapStateToProps = ({
  auth: {isUsingAuth, logoutLink},
  app: {ephemeral: {inPresentationMode}},
  links: {external: {custom: customLinks}},
}) => ({
  isHidden: inPresentationMode,
  isUsingAuth,
  logoutLink,
  customLinks,
})

export default connect(mapStateToProps)(withRouter(SideNav))<|MERGE_RESOLUTION|>--- conflicted
+++ resolved
@@ -119,22 +119,7 @@
             />
           </NavBlock>
           {isUsingAuth
-<<<<<<< HEAD
-            ? <NavBlock icon="user" location={location}>
-                {customLinks
-                  ? this.renderUserMenuBlockWithCustomLinks(
-                      customLinks,
-                      logoutLink
-                    )
-                  : <NavHeader
-                      useAnchor={true}
-                      link={logoutLink}
-                      title="Logout"
-                    />}
-              </NavBlock>
-=======
             ? <UserNavBlock logoutLink={logoutLink} customLinks={customLinks} />
->>>>>>> 9d68ecf6
             : null}
         </NavBar>
   },
