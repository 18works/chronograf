--- conflicted
+++ resolved
@@ -72,15 +72,11 @@
     {cell.isWidget
       ? <WidgetCell cell={cell} timeRange={timeRange} source={source} />
       : <RefreshingGraph
-<<<<<<< HEAD
-=======
           colors={colors}
           inView={cell.inView}
->>>>>>> cd829532
           axes={axes}
           type={type}
           cellHeight={h}
-          colors={colors}
           onZoom={onZoom}
           sources={sources}
           timeRange={timeRange}
