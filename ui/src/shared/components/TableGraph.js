--- conflicted
+++ resolved
@@ -2,11 +2,10 @@
 import PropTypes from 'prop-types'
 import _ from 'lodash'
 import classnames from 'classnames'
-<<<<<<< HEAD
 import calculateSize from 'calculate-size'
-import {timeSeriesToTable} from 'src/utils/timeSeriesToDygraph'
-=======
-
+import moment from 'moment'
+
+import {MultiGrid} from 'react-virtualized'
 import {timeSeriesToTableGraph} from 'src/utils/timeSeriesToDygraph'
 import {
   NULL_COLUMN_INDEX,
@@ -14,10 +13,6 @@
   NULL_HOVER_TIME,
   TIME_FORMAT_DEFAULT,
 } from 'src/shared/constants/tableGraph'
-
->>>>>>> e35eab38
-import {MultiGrid} from 'react-virtualized'
-import moment from 'moment'
 
 const isEmpty = data => data.length <= 1
 
@@ -48,10 +43,6 @@
     this._data = data
   }
 
-<<<<<<< HEAD
-  cellRenderer = ({columnIndex, key, rowIndex, style}) => {
-    const {textWrapping} = this.props
-=======
   calcHoverTimeRow = (data, hoverTime) =>
     !isEmpty(data) && hoverTime !== NULL_HOVER_TIME
       ? data.findIndex(
@@ -80,7 +71,7 @@
   }
 
   cellRenderer = ({columnIndex, rowIndex, key, style, parent}) => {
->>>>>>> e35eab38
+    const {tableOptions: {textWrapping}} = this.props
     const data = this._data
     const {hoveredColumnIndex, hoveredRowIndex} = this.state
 
@@ -109,13 +100,10 @@
       'table-graph-cell__fixed-corner': isFixedCorner,
       'table-graph-cell__last-row': isLastRow,
       'table-graph-cell__last-column': isLastColumn,
-<<<<<<< HEAD
       'table-graph-cell__wrap': textWrapping === TABLE_TEXT_WRAP,
       'table-graph-cell__truncate': textWrapping === TABLE_TEXT_TRUNCATE,
-=======
       'table-graph-cell__highlight': isHighlighted,
       'table-graph-cell__numerical': dataIsNumerical,
->>>>>>> e35eab38
     })
 
     return (
@@ -133,7 +121,7 @@
   }
 
   measureColumnWidth = cell => {
-    const {textWrapping} = this.props
+    const {tableOptions: {textWrapping}} = this.props
     const data = this._data
     const {index: columnIndex} = cell
     const columnValues = []
@@ -177,35 +165,23 @@
     const tableHeight = this.gridContainer ? this.gridContainer.clientHeight : 0
     const hoverTimeRow = this.calcHoverTimeRow(data, hoverTime)
 
-    const dataExists = data.length > 2
     return (
       <div
         className="table-graph-container"
         ref={gridContainer => (this.gridContainer = gridContainer)}
         onMouseOut={this.handleMouseOut}
       >
-<<<<<<< HEAD
-        {dataExists &&
-=======
         {!isEmpty(data) &&
->>>>>>> e35eab38
           <MultiGrid
+            height={tableHeight}
+            width={tableWidth}
             columnCount={columnCount}
-<<<<<<< HEAD
+            fixedColumnCount={1}
+            rowCount={rowCount}
+            fixedRowCount={1}
             estimatedColumnSize={DEFAULT_COLUMN_WIDTH}
             columnWidth={this.measureColumnWidth}
-            height={tableHeight}
-            rowCount={rowCount}
             rowHeight={DEFAULT_ROW_HEIGHT}
-=======
-            columnWidth={COLUMN_WIDTH}
-            rowCount={rowCount}
-            rowHeight={ROW_HEIGHT}
-            height={tableHeight}
->>>>>>> e35eab38
-            width={tableWidth}
-            fixedColumnCount={1}
-            fixedRowCount={1}
             enableFixedColumnScroll={true}
             enableFixedRowScroll={true}
             timeFormat={
@@ -222,26 +198,16 @@
   }
 }
 
-<<<<<<< HEAD
-const {arrayOf, number, shape, string} = PropTypes
-
-TableGraph.defaultProps = {
-  textWrapping: TABLE_TEXT_SINGLE_LINE,
-}
-=======
 const {arrayOf, number, shape, string, func} = PropTypes
->>>>>>> e35eab38
 
 TableGraph.propTypes = {
   cellHeight: number,
   data: arrayOf(shape()),
-<<<<<<< HEAD
-  textWrapping: string.isRequired,
-=======
-  tableOptions: shape({}),
+  tableOptions: shape({
+    textWrapping: string.isRequired,
+  }),
   hoverTime: string,
   onSetHoverTime: func,
->>>>>>> e35eab38
 }
 
 export default TableGraph