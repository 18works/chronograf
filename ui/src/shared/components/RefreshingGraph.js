import React, {PropTypes} from 'react'

import {emptyGraphCopy} from 'src/shared/copy/cell'

import AutoRefresh from 'shared/components/AutoRefresh'
import LineGraph from 'shared/components/LineGraph'
import SingleStat from 'shared/components/SingleStat'

const RefreshingLineGraph = AutoRefresh(LineGraph)
const RefreshingSingleStat = AutoRefresh(SingleStat)

const RefreshingGraph = ({
  axes,
  type,
  query,
  onZoom,
  templates,
  timeRange,
  cellHeight,
  autoRefresh,
  synchronizer,
  resizeCoords,
  editQueryStatus,
}) => {
  if (!query) {
    return (
      <div className="graph-empty">
        <p data-test="data-explorer-no-results">
          {emptyGraphCopy}
        </p>
      </div>
    )
  }

  if (type === 'single-stat') {
    return (
      <RefreshingSingleStat
        queries={query}
        templates={templates}
        autoRefresh={autoRefresh}
        cellHeight={cellHeight}
      />
    )
  }

  const displayOptions = {
    stepPlot: type === 'line-stepplot',
    stackedGraph: type === 'line-stacked',
  }

  return (
    <RefreshingLineGraph
<<<<<<< HEAD
      query={query}
=======
      axes={axes}
      onZoom={onZoom}
      queries={queries}
>>>>>>> 4da1d6c8
      templates={templates}
      timeRange={timeRange}
      autoRefresh={autoRefresh}
      isBarGraph={type === 'bar'}
      synchronizer={synchronizer}
      resizeCoords={resizeCoords}
      displayOptions={displayOptions}
      editQueryStatus={editQueryStatus}
      showSingleStat={type === 'line-plus-single-stat'}
    />
  )
}

const {arrayOf, func, number, shape, string} = PropTypes

RefreshingGraph.propTypes = {
  timeRange: shape({
    lower: string.isRequired,
  }),
  autoRefresh: number.isRequired,
  templates: arrayOf(shape()),
  synchronizer: func,
  type: string.isRequired,
  cellHeight: number,
  axes: shape(),
  query: shape().isRequired,
  editQueryStatus: func,
  onZoom: func,
  resizeCoords: shape(),
}

export default RefreshingGraph<|MERGE_RESOLUTION|>--- conflicted
+++ resolved
@@ -50,13 +50,9 @@
 
   return (
     <RefreshingLineGraph
-<<<<<<< HEAD
+      axes={axes}
       query={query}
-=======
-      axes={axes}
       onZoom={onZoom}
-      queries={queries}
->>>>>>> 4da1d6c8
       templates={templates}
       timeRange={timeRange}
       autoRefresh={autoRefresh}
