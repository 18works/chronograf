import React, {PureComponent} from 'react'
import {Dropdown} from 'src/shared/components/Dropdown'
import InputClickToEdit from 'src/shared/components/InputClickToEdit'
import QuestionMarkTooltip from 'src/shared/components/QuestionMarkTooltip'
import {
  FORMAT_OPTIONS,
  TIME_FORMAT_CUSTOM,
  TIME_FORMAT_DEFAULT,
} from 'src/shared/constants/tableGraph'

interface TimeFormatOptions {
  text: string
}

interface Props {
  timeFormat: string
  onTimeFormatChange: (format: string) => void
}

interface State {
  customFormat: boolean
  format: string
}

class GraphOptionsTimeFormat extends PureComponent<Props, State> {
  constructor(props: Props) {
    super(props)
    this.state = {
      customFormat: false,
      format: this.props.timeFormat || TIME_FORMAT_DEFAULT,
    }
  }

  get onTimeFormatChange() {
    return this.props.onTimeFormatChange
  }

<<<<<<< HEAD
  handleChangeFormat = format => {
    this.onTimeFormatChange(format)
    this.setState({format})
  }

  handleChooseFormat = (formatOption: TimeFormatOptions) => {
=======
  public handleChooseFormat = (formatOption: TimeFormatOptions) => {
>>>>>>> 599a93fd
    if (formatOption.text === TIME_FORMAT_CUSTOM) {
      this.setState({customFormat: true})
    } else {
      this.onTimeFormatChange(formatOption.text)
      this.setState({format: formatOption.text, customFormat: false})
    }
  }

  public render() {
    const {format, customFormat} = this.state
    const tipContent =
      'For information on formatting, see http://momentjs.com/docs/#/parsing/string-format/'

    const formatOption = FORMAT_OPTIONS.find(op => op.text === format)
    const showCustom = !formatOption || customFormat

    return (
      <div className="form-group col-xs-12">
        <label>
          Time Format
          {showCustom &&
            <QuestionMarkTooltip
              tipID="Time Axis Format"
              tipContent={tipContent}
            />}
        </label>
        <Dropdown
          items={FORMAT_OPTIONS}
          selected={showCustom ? TIME_FORMAT_CUSTOM : format}
          buttonColor="btn-default"
          buttonSize="btn-sm"
          className="dropdown-stretch"
          onChoose={this.handleChooseFormat}
        />
        {showCustom &&
          <div className="field-controls--section">
            <InputClickToEdit
              wrapperClass="field-controls-input "
              value={format}
              onBlur={this.handleChangeFormat}
              onChange={this.handleChangeFormat}
              placeholder="Enter custom format..."
              appearAsNormalInput={true}
            />
          </div>}
      </div>
    )
  }
}

export default GraphOptionsTimeFormat<|MERGE_RESOLUTION|>--- conflicted
+++ resolved
@@ -35,16 +35,12 @@
     return this.props.onTimeFormatChange
   }
 
-<<<<<<< HEAD
-  handleChangeFormat = format => {
+  public handleChangeFormat = format => {
     this.onTimeFormatChange(format)
     this.setState({format})
   }
 
-  handleChooseFormat = (formatOption: TimeFormatOptions) => {
-=======
   public handleChooseFormat = (formatOption: TimeFormatOptions) => {
->>>>>>> 599a93fd
     if (formatOption.text === TIME_FORMAT_CUSTOM) {
       this.setState({customFormat: true})
     } else {
