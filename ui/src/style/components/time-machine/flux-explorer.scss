--- conflicted
+++ resolved
@@ -126,15 +126,31 @@
   }
 }
 
-<<<<<<< HEAD
 .flux-schema--child .flux-schema--item {
   border-radius: 4px 0 0 4px;
-=======
+}
+
 .flex-schema-item-group {
   display: flex;
   flex: 1 0 0;
   align-items: center;
->>>>>>> 8ca0a6f1
+}
+
+.flux-schema-copy {
+  color: $g11-sidewalk;
+  display: inline-block;
+  opacity: 0;
+  transition: opacity 0.25s ease;
+  margin-left: 8px;
+  .flux-schema--item:hover & {
+    opacity: 1;
+  }
+  > span.icon {
+    margin-right: 3px;
+  }
+  &:hover {
+    color: $g15-platinum;
+  }
 }
 
 @keyframes skeleton-animation {
@@ -146,18 +162,8 @@
   }
 }
 
-<<<<<<< HEAD
 .flux-schema--item-skeleton {
   background: linear-gradient(60deg, $g4-onyx 0%, $g4-onyx 35%, $g6-smoke 50%, $g4-onyx 65%, $g4-onyx 100%);
-=======
-.flux-schema-item-skeleton {
-  background: linear-gradient(
-    70deg,
-    $g4-onyx 0%,
-    $g5-pepper 50%,
-    $g4-onyx 100%
-  );
->>>>>>> 8ca0a6f1
   border-radius: 4px;
   height: 60%;
   background-size: 400% 400%;
@@ -251,7 +257,6 @@
   }
 }
 
-<<<<<<< HEAD
 .flux-schema--header {
   display: flex;
   align-items: center;
@@ -261,41 +266,6 @@
     flex: 1 0 0;
     max-width: $flux-tree-max-filter + $flux-tree-indent + $flux-tree-gutter;
   }
-=======
-.flux-schema-copy {
-  color: $g11-sidewalk;
-  display: inline-block;
-  opacity: 0;
-  transition: opacity 0.25s ease;
-  margin-left: 8px;
-  .flux-schema-item:hover & {
-    opacity: 1;
-  }
-  > span.icon {
-    margin-right: 3px;
-  }
-  &:hover {
-    color: $g15-platinum;
-  }
-}
-
-.flux-schema-tree > .flux-schema--filter {
-  margin-left: $flux-tree-indent / 2;
-  margin-right: $flux-tree-indent / 2;
-  margin-top: 1px;
-  margin-bottom: 5px;
-  max-width: 220px;
-}
-
-.flux-schema--filter > input.input-sm {
-  height: 25px;
-  font-size: 12px;
-}
-
-.tag-value-list--header > .flux-schema--filter {
-  display: inline-block;
-  margin-right: 15px;
->>>>>>> 8ca0a6f1
 }
 
 .flux-schema--count {
