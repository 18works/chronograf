import React, {PropTypes} from 'react'
import buildInfluxQLQuery from 'utils/influxql'
import classNames from 'classnames'
import VisHeader from 'src/data_explorer/components/VisHeader'
import VisView from 'src/data_explorer/components/VisView'
import {GRAPH, TABLE} from 'src/shared/constants'
import _ from 'lodash'

const {arrayOf, func, number, shape, string} = PropTypes
const META_QUERY_REGEX = /^show/i

const Visualization = React.createClass({
  propTypes: {
    cellName: string,
    cellType: string,
    autoRefresh: number.isRequired,
    timeRange: shape({
      upper: string,
      lower: string,
    }).isRequired,
    queryConfigs: arrayOf(shape({})).isRequired,
    activeQueryIndex: number,
    height: string,
    heightPixels: number,
    editQueryStatus: func.isRequired,
    views: arrayOf(string).isRequired,
  },

  contextTypes: {
    source: PropTypes.shape({
      links: PropTypes.shape({
        proxy: PropTypes.string.isRequired,
      }).isRequired,
    }).isRequired,
  },

  getInitialState() {
    const {activeQueryIndex, queryConfigs} = this.props
    const activeQueryText = this.getQueryText(queryConfigs, activeQueryIndex)

    return activeQueryText.match(META_QUERY_REGEX)
      ? {view: TABLE}
      : {view: GRAPH}
  },

  getDefaultProps() {
    return {
      cellName: '',
    }
  },

  componentWillReceiveProps(nextProps) {
    const {activeQueryIndex, queryConfigs} = nextProps
    const nextQueryText = this.getQueryText(queryConfigs, activeQueryIndex)
    const queryText = this.getQueryText(
      this.props.queryConfigs,
      this.props.activeQueryIndex
    )

    if (queryText === nextQueryText) {
      return
    }

    if (nextQueryText.match(META_QUERY_REGEX)) {
      return this.setState({view: TABLE})
    }

    this.setState({view: GRAPH})
  },

  handleToggleView(view) {
    this.setState({view})
  },

  render() {
    const {
      views,
      height,
      cellType,
      cellName,
      timeRange,
      autoRefresh,
      heightPixels,
      queryConfigs,
      editQueryStatus,
      activeQueryIndex,
    } = this.props
    const {source: {links: {proxy}}} = this.context
    const {view} = this.state

    const statements = queryConfigs.map(query => {
      const text = query.rawText || buildInfluxQLQuery(timeRange, query)
      return {text, id: query.id}
    })
<<<<<<< HEAD
    const queries = statements.filter((s) => s.text !== null).map((s) => {
=======
    const queries = statements.filter(s => s.text !== null).map(s => {
>>>>>>> fcc31cf4
      return {host: [proxy], text: s.text, id: s.id}
    })

    return (
      <div className="graph" style={{height}}>
        <VisHeader
          views={views}
          view={view}
          onToggleView={this.handleToggleView}
          name={cellName}
        />
        <div
          className={classNames({
            'graph-container': view === GRAPH,
            'table-container': view === TABLE,
          })}
        >
          <VisView
            view={view}
            queries={queries}
            cellType={cellType}
            autoRefresh={autoRefresh}
            heightPixels={heightPixels}
            editQueryStatus={editQueryStatus}
            activeQueryIndex={activeQueryIndex}
          />
        </div>
      </div>
    )
  },

  getQueryText(queryConfigs, index) {
    // rawText can be null
    return _.get(queryConfigs, [`${index}`, 'rawText'], '') || ''
  },
})

export default Visualization<|MERGE_RESOLUTION|>--- conflicted
+++ resolved
@@ -92,11 +92,7 @@
       const text = query.rawText || buildInfluxQLQuery(timeRange, query)
       return {text, id: query.id}
     })
-<<<<<<< HEAD
-    const queries = statements.filter((s) => s.text !== null).map((s) => {
-=======
     const queries = statements.filter(s => s.text !== null).map(s => {
->>>>>>> fcc31cf4
       return {host: [proxy], text: s.text, id: s.id}
     })
 
